# This Source Code Form is subject to the terms of the Mozilla Public
# License, v. 2.0. If a copy of the MPL was not distributed with this
# file, You can obtain one at https://mozilla.org/MPL/2.0/.

name: Build and publish release

on:
  workflow_dispatch:
    inputs:
      tag:
        description: "Release Tag"
        required: true
        type: string

jobs:
  get_semver:
    name: Get Semantic Version
    runs-on: ubuntu-latest
    outputs:
      semver: ${{ steps.semver.outputs.semver }}
    steps:
    - id: semver
      env:
        RELEASE_VERSION: ${{ github.event_name != 'pull_request' && github.event.inputs.tag || 'main' }}
      run: |
        if [[ "${RELEASE_VERSION}" =~ ^v[0-9]+\.[0-9]+\.[0-9]+ ]]; then
          echo "semver=${RELEASE_VERSION/v/}" >> "$GITHUB_OUTPUT"
        else
          # If ref name does not match semver, default to 0.0.0
          # This happens when running from a branch such as main
          echo "semver=0.0.0" >> "$GITHUB_OUTPUT"
          # Exit with an error because releases from branches should not be made
          exit 1
        fi

  # Note: When modifying this job, copy modifications to all other workflow image jobs
  core_images:
    needs: get_semver
    runs-on: ubuntu-latest
    permissions:
      contents: read
      packages: write
    strategy:
      matrix:
        include:
        - name: gst-web
          context: addons/gst-web

        - name: py-build
          build_args: |
            PACKAGE_VERSION=${{ needs.get_semver.outputs.semver }}
          context: .

    name: ${{ matrix.name }}${{ matrix.version_suffix }} image build & publish
    steps:
    - uses: actions/checkout@v4

    - name: Build & publish ${{ matrix.name }} image
      uses: ./.github/actions/build_and_publish_image
      with:
        build_args: ${{ matrix.build_args }}
        context: ${{ matrix.context }}
        dockerfile: ${{ matrix.dockerfile }}
        platforms: ${{ matrix.platforms }}
        push: ${{ github.event_name != 'pull_request' }}
        subproject: ${{ matrix.name }}
        tags: |
          ghcr.io/${{ github.repository }}/${{ matrix.name }}:${{ github.event_name != 'pull_request' && github.event.inputs.tag || 'main' }}${{ matrix.version_suffix }}
          ghcr.io/${{ github.repository }}/${{ matrix.name }}:latest${{ matrix.version_suffix }}

  # Note: When modifying this job, copy modifications to all other workflow image jobs
  component_images:
    needs:
    - get_semver
    - core_images
    runs-on: ubuntu-latest
    permissions:
      contents: read
      packages: write
    strategy:
      matrix:
        include:
        - name: conda
          build_args: |
            PACKAGE_VERSION=${{ needs.get_semver.outputs.semver }}
            PKG_VERSION=${{ needs.get_semver.outputs.semver }}
            PY_BUILD_IMAGE=ghcr.io/${{ github.repository }}/py-build:${{ github.event_name != 'pull_request' && github.event.inputs.tag || 'main' }}
            WEB_IMAGE=ghcr.io/${{ github.repository }}/gst-web:${{ github.event_name != 'pull_request' && github.event.inputs.tag || 'main' }}
          context: addons/conda

        - name: coturn
          context: addons/coturn
          platforms: linux/amd64,linux/arm64

        - name: coturn-web
          context: addons/coturn-web
          platforms: linux/amd64,linux/arm64

        - name: gstreamer
          version_suffix: -ubuntu24.04
          build_args: |
            DISTRIB_IMAGE=ubuntu
            DISTRIB_RELEASE=24.04
          context: addons/gstreamer

        - name: js-interposer
          version_suffix: -ubuntu24.04
          build_args: |
            DISTRIB_IMAGE=ubuntu
            DISTRIB_RELEASE=24.04
            PKG_NAME=selkies-js-interposer
            PKG_VERSION=${{ needs.get_semver.outputs.semver }}
          context: addons/js-interposer
          dockerfile: Dockerfile.debpkg
          platforms: linux/amd64,linux/arm64

        - name: turn-rest
          context: addons/turn-rest
          platforms: linux/amd64,linux/arm64

        - name: infra-gcp-installer
          context: infra/gce/installer-image
          diff: infra/gce

    name: ${{ matrix.name }}${{ matrix.version_suffix }} image build & publish
    steps:
    - uses: actions/checkout@v4

    - name: Build & publish ${{ matrix.name }} image
      uses: ./.github/actions/build_and_publish_image
      with:
        build_args: ${{ matrix.build_args }}
        context: ${{ matrix.context }}
        dockerfile: ${{ matrix.dockerfile }}
        platforms: ${{ matrix.platforms }}
        push: ${{ github.event_name != 'pull_request' }}
        subproject: ${{ matrix.name }}
        tags: |
          ghcr.io/${{ github.repository }}/${{ matrix.name }}:${{ github.event_name != 'pull_request' && github.event.inputs.tag || 'main' }}${{ matrix.version_suffix }}
          ghcr.io/${{ github.repository }}/${{ matrix.name }}:latest${{ matrix.version_suffix }}

  # Note: When modifying this job, copy modifications to all other workflow image jobs
  example_images:
    needs:
    - get_semver
    - core_images
    - component_images
    runs-on: ubuntu-latest
    permissions:
      contents: read
      packages: write
    strategy:
      matrix:
        include:
        - name: gst-py-example
          version_suffix: -ubuntu20.04
          build_args: |
            PACKAGE_VERSION=${{ needs.get_semver.outputs.semver }}
            DISTRIB_IMAGE=ubuntu
            DISTRIB_RELEASE=20.04
            GSTREAMER_BASE_IMAGE_RELEASE=${{ github.event_name != 'pull_request' && github.event.inputs.tag || 'main' }}
            PY_BUILD_IMAGE=ghcr.io/${{ github.repository }}/py-build:${{ github.event_name != 'pull_request' && github.event.inputs.tag || 'main' }}
            WEB_IMAGE=ghcr.io/${{ github.repository }}/gst-web:${{ github.event_name != 'pull_request' && github.event.inputs.tag || 'main' }}
            JS_BASE_IMAGE_RELEASE=${{ github.event_name != 'pull_request' && github.event.inputs.tag || 'main' }}
            JS_BASE_IMAGE=ghcr.io/${{ github.repository }}/js-interposer
          context: addons/example

        - name: gst-py-example
          version_suffix: -ubuntu22.04
          build_args: |
            PACKAGE_VERSION=${{ needs.get_semver.outputs.semver }}
            DISTRIB_IMAGE=ubuntu
            DISTRIB_RELEASE=22.04
            GSTREAMER_BASE_IMAGE_RELEASE=${{ github.event_name != 'pull_request' && github.event.inputs.tag || 'main' }}
            PY_BUILD_IMAGE=ghcr.io/${{ github.repository }}/py-build:${{ github.event_name != 'pull_request' && github.event.inputs.tag || 'main' }}
            WEB_IMAGE=ghcr.io/${{ github.repository }}/gst-web:${{ github.event_name != 'pull_request' && github.event.inputs.tag || 'main' }}
            JS_BASE_IMAGE_RELEASE=${{ github.event_name != 'pull_request' && github.event.inputs.tag || 'main' }}
            JS_BASE_IMAGE=ghcr.io/${{ github.repository }}/js-interposer
          context: addons/example

        - name: gst-py-example
          version_suffix: -ubuntu24.04
          build_args: |
            PACKAGE_VERSION=${{ needs.get_semver.outputs.semver }}
            DISTRIB_IMAGE=ubuntu
            DISTRIB_RELEASE=24.04
            GSTREAMER_BASE_IMAGE_RELEASE=${{ github.event_name != 'pull_request' && github.event.inputs.tag || 'main' }}
            PY_BUILD_IMAGE=ghcr.io/${{ github.repository }}/py-build:${{ github.event_name != 'pull_request' && github.event.inputs.tag || 'main' }}
            WEB_IMAGE=ghcr.io/${{ github.repository }}/gst-web:${{ github.event_name != 'pull_request' && github.event.inputs.tag || 'main' }}
            JS_BASE_IMAGE_RELEASE=${{ github.event_name != 'pull_request' && github.event.inputs.tag || 'main' }}
            JS_BASE_IMAGE=ghcr.io/${{ github.repository }}/js-interposer
          context: addons/example

    name: ${{ matrix.name }}${{ matrix.version_suffix }} image build & publish
    steps:
    - uses: actions/checkout@v4

    - name: Build & publish ${{ matrix.name }} image
      uses: ./.github/actions/build_and_publish_image
      with:
        build_args: ${{ matrix.build_args }}
        context: ${{ matrix.context }}
        dockerfile: ${{ matrix.dockerfile }}
        platforms: ${{ matrix.platforms }}
        push: ${{ github.event_name != 'pull_request' }}
        subproject: ${{ matrix.name }}
        tags: |
          ghcr.io/${{ github.repository }}/${{ matrix.name }}:${{ github.event_name != 'pull_request' && github.event.inputs.tag || 'main' }}${{ matrix.version_suffix }}
          ghcr.io/${{ github.repository }}/${{ matrix.name }}:latest${{ matrix.version_suffix }}

  upload_artifacts:
    needs:
    - get_semver
    - core_images
    - component_images
    - example_images
    runs-on: ubuntu-latest
    permissions:
      contents: read
      packages: read
    if: ${{ github.event_name != 'pull_request' }}
    env:
      TMPDIR: /tmp
    strategy:
      matrix:
        include:
        - name: conda
          source: /opt/selkies-conda.tar.gz
          target: selkies-portable-${{ github.event_name != 'pull_request' && github.event.inputs.tag || 'main' }}_amd64.tar.gz

        - name: gst-web
          source: /opt/gst-web.tar.gz
          target: selkies-web_${{ github.event_name != 'pull_request' && github.event.inputs.tag || 'main' }}.tar.gz

        - name: gstreamer
<<<<<<< HEAD
=======
          version_suffix: -ubuntu20.04
          source: /opt/selkies-latest.tar.gz
          target: gstreamer-selkies_gpl_${{ github.event_name != 'pull_request' && github.event.inputs.tag || 'main' }}_ubuntu20.04_amd64.tar.gz

        - name: gstreamer
          version_suffix: -ubuntu22.04
          source: /opt/selkies-latest.tar.gz
          target: gstreamer-selkies_gpl_${{ github.event_name != 'pull_request' && github.event.inputs.tag || 'main' }}_ubuntu22.04_amd64.tar.gz

        - name: gstreamer
>>>>>>> 0d61c649
          version_suffix: -ubuntu24.04
          source: /opt/selkies-latest.tar.gz
          target: gstreamer-selkies_gpl_${{ github.event_name != 'pull_request' && github.event.inputs.tag || 'main' }}_ubuntu24.04_amd64.tar.gz

        - name: js-interposer
          version_suffix: -ubuntu24.04
          suffix: -deb
          source: /opt/selkies-js-interposer_${{ needs.get_semver.outputs.semver }}.deb
          target: selkies-js-interposer_${{ github.event_name != 'pull_request' && github.event.inputs.tag || 'main' }}_ubuntu24.04_amd64.deb

        - name: js-interposer
          version_suffix: -ubuntu24.04
          suffix: -deb
          source: /opt/selkies-js-interposer_${{ needs.get_semver.outputs.semver }}.deb
          target: selkies-js-interposer_${{ github.event_name != 'pull_request' && github.event.inputs.tag || 'main' }}_ubuntu24.04_arm64.deb
          platforms: linux/arm64

        - name: js-interposer
          version_suffix: -ubuntu24.04
          suffix: -tar.gz
          source: /opt/selkies-js-interposer_${{ needs.get_semver.outputs.semver }}.tar.gz
          target: selkies-js-interposer_${{ github.event_name != 'pull_request' && github.event.inputs.tag || 'main' }}_ubuntu24.04_amd64.tar.gz

        - name: js-interposer
          version_suffix: -ubuntu24.04
          suffix: -tar.gz
          source: /opt/selkies-js-interposer_${{ needs.get_semver.outputs.semver }}.tar.gz
          target: selkies-js-interposer_${{ github.event_name != 'pull_request' && github.event.inputs.tag || 'main' }}_ubuntu24.04_arm64.tar.gz
          platforms: linux/arm64

        - name: py-build
          source: /opt/pypi/dist/selkies-${{ needs.get_semver.outputs.semver }}-py3-none-any.whl
          target: selkies-${{ needs.get_semver.outputs.semver }}-py3-none-any.whl

    name: ${{ matrix.name }}${{ matrix.version_suffix }}${{ matrix.suffix }}_${{ matrix.platforms || 'linux/amd64' }} release artifact extraction & upload
    steps:
    - name: Set up QEMU
      uses: docker/setup-qemu-action@v3

    - name: Set up Docker Buildx
      uses: docker/setup-buildx-action@v3

    - name: Log into registry ghcr.io
      uses: docker/login-action@v3
      with:
        registry: ghcr.io
        username: ${{ github.actor }}
        password: ${{ github.token }}

    - name: ${{ matrix.name }}${{ matrix.version_suffix }}${{ matrix.suffix }}_${{ matrix.platforms || 'linux/amd64' }} release artifact extraction
      run: |
        docker container create --name=copy --platform="${{ matrix.platforms || 'linux/amd64' }}" "ghcr.io/${{ github.repository }}/${{ matrix.name }}:${{ github.event_name != 'pull_request' && github.event.inputs.tag || 'main' }}${{ matrix.version_suffix }}"
        TARGET_PATH="${{ env.TMPDIR }}/${{ matrix.target }}"
        docker container cp "copy:${{ matrix.source }}" "${TARGET_PATH}"
        if [ -d "${TARGET_PATH}" ]; then
          SOURCE_DIRNAME=$(echo "${{ matrix.source }}" | sed 's:.*/::')
          cd "${{ env.TMPDIR }}" && mv -f "${TARGET_PATH}" "${SOURCE_DIRNAME}"
          tar -czvf "temp.tar.gz" "${SOURCE_DIRNAME}" && rm -rf "${SOURCE_DIRNAME}" && mv -f "temp.tar.gz" "${TARGET_PATH}"
        fi
        docker container rm --force --volumes copy
        echo "release_arch=$(echo ${{ matrix.platforms || 'linux/amd64' }} | sed -e 's/\//\-/')" >> "$GITHUB_ENV"

    - name: ${{ matrix.name }}${{ matrix.version_suffix }}${{ matrix.suffix }}_${{ matrix.platforms || 'linux/amd64' }} upload
      uses: actions/upload-artifact@v4
      with:
        if-no-files-found: error
        overwrite: true
        name: ${{ matrix.name }}${{ matrix.version_suffix }}${{ matrix.suffix }}_${{ env.release_arch }}
        path: ${{ env.TMPDIR }}/${{ matrix.target }}

  create_release:
    needs:
    - get_semver
    - core_images
    - component_images
    - example_images
    - upload_artifacts
    runs-on: ubuntu-latest
    permissions:
      contents: write
    if: ${{ github.event_name != 'pull_request' }}
    env:
      TMPDIR: /tmp
    name: Create v${{ needs.get_semver.outputs.semver }} draft release
    steps:
    - name: Download v${{ needs.get_semver.outputs.semver }} artifacts
      id: artifact
      uses: actions/download-artifact@v4
      with:
        merge-multiple: true
        path: ${{ env.TMPDIR }}/artifacts

    - name: Create v${{ needs.get_semver.outputs.semver }} draft release
      uses: softprops/action-gh-release@v2
      with:
        name: "Release v${{ needs.get_semver.outputs.semver }}"
        tag_name: v${{ needs.get_semver.outputs.semver }}
        append_body: true
        body: "**By downloading the GStreamer build files or the portable distribution, you acknowledge, agree, and adhere to the terms of works licensed under (L)GPLv2, (L)GPLv3, and https://developer.download.nvidia.com/compute/cuda/redist/cuda_nvrtc/LICENSE.txt licenses, as well as other terms of intellectual property, including but not limited to patents.**"
        draft: true
        generate_release_notes: true
        fail_on_unmatched_files: true
        files: |
          ${{ steps.artifact.outputs.download-path }}/*<|MERGE_RESOLUTION|>--- conflicted
+++ resolved
@@ -233,19 +233,6 @@
           target: selkies-web_${{ github.event_name != 'pull_request' && github.event.inputs.tag || 'main' }}.tar.gz
 
         - name: gstreamer
-<<<<<<< HEAD
-=======
-          version_suffix: -ubuntu20.04
-          source: /opt/selkies-latest.tar.gz
-          target: gstreamer-selkies_gpl_${{ github.event_name != 'pull_request' && github.event.inputs.tag || 'main' }}_ubuntu20.04_amd64.tar.gz
-
-        - name: gstreamer
-          version_suffix: -ubuntu22.04
-          source: /opt/selkies-latest.tar.gz
-          target: gstreamer-selkies_gpl_${{ github.event_name != 'pull_request' && github.event.inputs.tag || 'main' }}_ubuntu22.04_amd64.tar.gz
-
-        - name: gstreamer
->>>>>>> 0d61c649
           version_suffix: -ubuntu24.04
           source: /opt/selkies-latest.tar.gz
           target: gstreamer-selkies_gpl_${{ github.event_name != 'pull_request' && github.event.inputs.tag || 'main' }}_ubuntu24.04_amd64.tar.gz
